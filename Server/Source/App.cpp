/*
 * Copyright (c) 2020 Andreas Pohl
 * Licensed under MIT (https://github.com/apohl79/audiogridder/blob/master/COPYING)
 *
 * Author: Andreas Pohl
 */

#include "App.hpp"
#include "Defaults.hpp"
#include "Server.hpp"
#include "Screen.h"
#include "Signals.hpp"
#include "Sentry.hpp"
#include "Processor.hpp"
#include "MenuBarWindow.hpp"
#include "ServerSettingsWindow.hpp"
#include "PluginListWindow.hpp"
#include "StatisticsWindow.hpp"
#include "SplashWindow.hpp"

#ifdef JUCE_WINDOWS
#include <windows.h>
#include <stdlib.h>
#include <tchar.h>
#endif

namespace e47 {

App::App() : LogTag("app") { initAsyncFunctors(); }
App::~App() { stopAsyncFunctors(); }

void App::initialise(const String& commandLineParameters) {
    auto args = getCommandLineParameterArray();
    enum Modes { SCAN, MASTER, SERVER, SANDBOX_CHAIN, SANDBOX_PLUGIN };
    Modes mode = MASTER;
    String fileToScan, pluginId, clientId, error;
    int workerPort = 0, srvId = -1;
    json jconfig;
    bool log = false, isLocal = false, secondRun = false;
    for (int i = 0; i < args.size(); i++) {
        if (!args[i].compare("-scan") && args.size() >= i + 2) {
            fileToScan = args[++i];
            mode = SCAN;
        } else if (!args[i].compare("-server")) {
            mode = SERVER;
        } else if (args[i].startsWith("--" + Defaults::SANDBOX_CMD_PREFIX)) {
            mode = SANDBOX_CHAIN;
        } else if (!args[i].compare("-load")) {
            mode = SANDBOX_PLUGIN;
        } else if (!args[i].compare("-log")) {
            log = true;
        } else if (!args[i].compare("-secondrun")) {
            secondRun = true;
        } else if (!args[i].compare("-islocal") && args.size() >= i + 2) {
            isLocal = args[++i] == "1";
        } else if (!args[i].compare("-pluginid") && args.size() >= i + 2) {
            pluginId = args[++i];
        } else if (!args[i].compare("-clientid") && args.size() >= i + 2) {
            clientId = args[++i];
        } else if (!args[i].compare("-workerport") && args.size() >= i + 2) {
            workerPort = args[++i].getIntValue();
        } else if (!args[i].compare("-id") && args.size() >= i + 2) {
            srvId = args[++i].getIntValue();
        } else if (!args[i].compare("-config") && args.size() >= i + 2) {
            MemoryBlock config;
            if (config.fromBase64Encoding(args[++i])) {
                try {
                    jconfig = json::parse(config.begin(), config.end());
                } catch (json::parse_error& e) {
                    error << "failed to parse -config value: " << e.what();
                }
            } else {
                error << "failed to decode -config value";
            }
        }
    }
    String cfgFile = Defaults::getConfigFileName(Defaults::ConfigServer, {{"id", String(srvId)}});
    String appName;
    String logName = getApplicationName() + "_";
    bool linkLatest = true;
    switch (mode) {
        case MASTER:
            appName = "Master";
            break;
        case SCAN:
            appName = "Scan";
            logName = fileToScan + "_";
            logName = logName.replaceCharacters(":/\\|. ", "------").trimCharactersAtStart("-");
            break;
        case SANDBOX_PLUGIN:
            appName = "Sandbox-Plugin";
            logName = pluginId + "_";
            linkLatest = false;
            break;
        case SANDBOX_CHAIN:
            appName = "Sandbox-Chain";
            logName = clientId + "_";
            linkLatest = false;
            break;
        case SERVER:
            appName = "Server";
            break;
    }
    Logger::initialize(appName, logName, cfgFile, linkLatest);
    Tracer::initialize(appName, logName, linkLatest);
    Signals::initialize();
    Defaults::initServerTheme();

    if (log) {
        Logger::setLogToErr(true);
    }

    logln("commandline: " << commandLineParameters);

    if (error.isNotEmpty()) {
        logln(error);
        setApplicationReturnValue(1);
        quit();
        return;
    }

    switch (mode) {
        case SCAN:
#ifdef JUCE_MAC
            Process::setDockIconVisible(false);
#endif
            Logger::setEnabled(true);
            if (fileToScan.length() > 0) {
                auto parts = StringArray::fromTokens(fileToScan, "|", "");
                String id = parts[0];
                String format = "VST";
                if (parts.size() > 1) {
                    format = parts[1];
                }
                logln("scan mode: format=" << format << " id=" << id << " srvId=" << srvId);
                bool success = Server::scanPlugin(id, format, srvId > -1 ? srvId : 0, secondRun);
                logln("..." << (success ? "success" : "failed"));
                setApplicationReturnValue(success ? 0 : 1);
                quit();
            } else {
                logln("error: fileToScan missing");
                setApplicationReturnValue(1);
                quit();
            }
            break;
        case SERVER: {
            traceScope();
            showSplashWindow();
            setSplashInfo("Starting server...");
            m_menuWindow = std::make_unique<MenuBarWindow>(this);
#ifdef JUCE_MAC
            if (!askForAccessibilityPermission()) {
                AlertWindow::showMessageBox(
                    AlertWindow::WarningIcon, "Warning",
                    "AudioGridder needs the Accessibility permission to remote control plugins.", "OK");
            }
#endif
            json opts;
            if (srvId > -1) {
                opts["ID"] = srvId;
            }
            m_server = std::make_shared<Server>(opts);
            m_server->initialize();
            m_server->startThread();
            break;
        }
        case SANDBOX_CHAIN: {
            traceScope();
#ifdef JUCE_MAC
            Process::setDockIconVisible(false);
#endif
            auto cfg = configParseFile(cfgFile);
            bool enableLogAutoclean = jsonGetValue(cfg, "SandboxLogAutoclean", true);
            if (enableLogAutoclean) {
                Logger::deleteFileAtFinish();
                Tracer::deleteFileAtFinish();
            }
            json opts = {
                {"sandboxMode", "chain"}, {"commandLine", commandLineParameters.toStdString()}, {"isLocal", isLocal}};
            if (srvId > -1) {
                opts["ID"] = srvId;
            }
            m_server = std::make_shared<Server>(opts);
            m_server->initialize();
            m_server->startThread();
            break;
        }
        case SANDBOX_PLUGIN: {
            traceScope();
#ifdef JUCE_MAC
            Process::setDockIconVisible(false);
#endif
            json opts = {{"sandboxMode", "plugin"},
                         {"commandLine", commandLineParameters.toStdString()},
                         {"pluginId", pluginId.toStdString()},
                         {"workerPort", workerPort},
                         {"config", jconfig}};
            if (srvId > -1) {
                opts["ID"] = srvId;
            }
            m_server = std::make_shared<Server>(opts);
            m_server->setHost("127.0.0.1");
            m_server->initialize();
            m_server->startThread();
            break;
        }
        case MASTER: {
#ifdef JUCE_MAC
            Process::setDockIconVisible(false);
            File appState("~/Library/Saved Application State/com.e47.AudioGridderServer.savedState");
            if (appState.exists()) {
                appState.deleteRecursively();
            }
#endif
            Array<int> ids;

            if (srvId < 0) {
                auto cfg = configParseFile(Defaults::getConfigFileName(Defaults::ConfigServerStartup));
                if (jsonHasValue(cfg, "IDs")) {
                    for (auto& range : StringArray::fromTokens(jsonGetValue(cfg, "IDs", String()), ",", "")) {
                        if (range.containsChar('-')) {
                            auto parts = StringArray::fromTokens(range, "-", "");
                            if (parts.size() == 2) {
                                int start = parts[0].getIntValue();
                                int end = parts[1].getIntValue();
                                for (int i = start; i <= end; i++) {
                                    ids.add(i);
                                }
                            }
                        } else {
                            ids.add(range.getIntValue());
                        }
                    }
                }
            }

            if (ids.isEmpty()) {
                m_child = std::make_unique<std::thread>([this, srvId] {
                    ChildProcess proc;
                    StringArray procArgs;
                    procArgs.add(File::getSpecialLocation(File::currentExecutableFile).getFullPathName());
                    procArgs.add("-server");
                    if (srvId > -1) {
                        procArgs.add("-id");
                        procArgs.add(String(srvId));
                    }
                    uint32 ec = 0;
                    bool done = false;
                    do {
                        if (proc.start(procArgs)) {
                            while (proc.isRunning()) {
                                Thread::sleep(100);
                                if (m_stopChild) {
                                    logln("killing child process");
                                    proc.kill();
                                    proc.waitForProcessToFinish(-1);
                                    File serverRunFile(Defaults::getConfigFileName(
                                        Defaults::ConfigServerRun, {{"id", String(srvId > -1 ? srvId : 0)}}));
                                    if (serverRunFile.exists()) {
                                        serverRunFile.deleteFile();
                                    }
                                    done = true;
                                    break;
                                }
                            }
                            ec = proc.getExitCode();
                            if (ec == EXIT_RESTART) {
                                logln("restarting server");
                                continue;
                            } else if (ec != 0) {
                                logln("error: server failed with exit code " << (int)ec);
                            }
                            File serverRunFile(Defaults::getConfigFileName(Defaults::ConfigServerRun,
                                                                           {{"id", String(srvId > -1 ? srvId : 0)}}));
                            if (serverRunFile.exists()) {
                                logln("error: server did non shutdown properly");
                                serverRunFile.deleteFile();
                            } else {
                                done = true;
                            }
                        } else {
                            logln("error: failed to start server process");
                            setApplicationReturnValue(1);
                            quit();
                            done = true;
                        }
                    } while (!done);
                    quit();
                });
            } else {
                Tracer::cleanup();
                Logger::cleanup();
                m_child = std::make_unique<std::thread>([ids, args] {
                    std::vector<ChildProcess> masters((size_t)ids.size());
                    for (int i = 0; i < ids.size(); i++) {
                        int id = ids[i];
                        auto& proc = masters[(size_t)i];
                        StringArray procArgs;
                        procArgs.add(File::getSpecialLocation(File::currentExecutableFile).getFullPathName());
                        procArgs.addArray(args);
                        procArgs.addArray({"-id", String(id)});
                        proc.start(procArgs);
                    }
                    for (int i = 0; i < ids.size(); i++) {
                        auto& proc = masters[(size_t)i];
                        proc.waitForProcessToFinish(-1);
                    }
                    quit();
                });
            }
            break;
        }
    }
    logln("initialise complete");
}

void App::prepareShutdown(uint32 exitCode) {
    traceScope();

    m_exitCode = exitCode;

    if (!m_preparingShutdown.exchange(true)) {
        logln("preparing shutdown");

        std::thread([this] {
            Thread::setCurrentThreadName("ShutdownThread");

            traceScope();

            if (m_server != nullptr) {
                runOnMsgThreadSync([this] {
                    hideEditor();
                    hidePluginList();
                    hideServerSettings();
                });
                m_server->shutdown();
                m_server->waitForThreadToExit(-1);
                m_server.reset();
            }

            quit();
        }).detach();
    } else {
        logln("shutdown initiated already, quitting immediately");
        quit();
    }
}

void App::shutdown() {
    traceScope();
    logln("shutdown");

    if (m_child != nullptr) {
        m_stopChild = true;
        if (m_child->joinable()) {
            m_child->join();
        }
    }

    if (m_server != nullptr) {
        hideEditor();
        hidePluginList();
        hideServerSettings();

        m_server->shutdown();
        m_server->waitForThreadToExit(-1);
        m_server.reset();
    }

    m_splashHider.signalThreadShouldExit();

    logln("exit code = " << String(m_exitCode));

    Tracer::cleanup();
    Logger::cleanup();
    Sentry::cleanup();

    setApplicationReturnValue((int)m_exitCode);
}

void App::restartServer(bool rescan) {
    traceScope();

    logln("restarting server...");

    hideEditor();
    hidePluginList();
    hideServerSettings();

    showSplashWindow();
    setSplashInfo("Restarting server...");

    std::thread([this, rescan] {
        traceScope();

        logln("running restart thread");

        // leave message thread context
        int id = m_server->getId();
        m_server->shutdown();
        m_server->waitForThreadToExit(-1);
        m_server.reset();
        json opts;
        opts["ID"] = id;
        if (rescan) {
            opts["ScanForPlugins"] = true;
        } else {
            opts["NoScanForPlugins"] = true;
        }
        m_server = std::make_unique<Server>(opts);
        m_server->initialize();
        m_server->startThread();
    }).detach();
}

const KnownPluginList& App::getPluginList() { return m_server->getPluginList(); }

template <typename T>
void App::showEditorInternal(Thread::ThreadID tid, std::shared_ptr<Processor> proc, T func,
                             std::function<void()> onHide, int x, int y) {
    traceScope();

    if (tid == nullptr) {
        logln("showEditor failed: tid is nullptr");
        return;
    }

    if (proc->hasEditor()) {
        std::lock_guard<std::mutex> lock(m_processorsMtx);

        logln("showing editor: tid=0x" << String::toHexString((uint64)tid));

        if (auto currProc = getCurrentWindowProcInternal(tid)) {
            if (auto currWindow = currProc->getEditorWindow()) {
                currWindow->setVisible(false);
            }
        }

        if (auto window = proc->getOrCreateEditorWindow(tid, func, onHide, x, y)) {
            window->setVisible(true);
            m_processors[(uint64)tid] = proc;
        }

#ifdef JUCE_MAC
        if (auto srv = getServer()) {
            if (srv->getSandboxMode() != Server::SANDBOX_PLUGIN ||
                srv->getSandboxModeRuntime() == Server::SANDBOX_PLUGIN) {
                Process::setDockIconVisible(true);
            }
        }
#endif
    } else {
        logln("showEditor failed: '" << proc->getName() << "' has no editor");
    }
}

void App::showEditor(Thread::ThreadID tid, std::shared_ptr<Processor> proc, ProcessorWindow::CaptureCallbackFFmpeg func,
                     std::function<void()> onHide, int x, int y) {
    showEditorInternal(tid, proc, func, onHide, x, y);
}

void App::showEditor(Thread::ThreadID tid, std::shared_ptr<Processor> proc, ProcessorWindow::CaptureCallbackNative func,
                     std::function<void()> onHide, int x, int y) {
    showEditorInternal(tid, proc, func, onHide, x, y);
}

void App::hideEditor(Thread::ThreadID tid, bool updateMacOSDock) {
    traceScope();

    std::lock_guard<std::mutex> lock(m_processorsMtx);

    if (tid == nullptr) {
        if (!m_processors.empty()) {
            logln("hiding all editors");

            // hide all windows
            for (auto it = m_processors.begin(); it != m_processors.end(); it++) {
                if (auto window = it->second->getEditorWindow()) {
                    if (window->isShowingPlugin()) {
                        window->setVisible(false);
                    }
                }
            }
        }
    } else {
        logln("hiding editor: tid=0x" << String::toHexString((uint64)tid));

        if (auto window = getCurrentWindow(tid)) {
            if (window->isShowingPlugin()) {
                window->setVisible(false);
            } else {
                logln("window not visible");
            }
        } else {
            logln("failed to hide editor: tid does not match a window owner");
        }
    }

#ifdef JUCE_MAC
    bool isPluginRuntime = false;
    if (auto srv = getServer()) {
        isPluginRuntime =
            srv->getSandboxMode() != Server::SANDBOX_PLUGIN || srv->getSandboxModeRuntime() == Server::SANDBOX_PLUGIN;
    }
    if (updateMacOSDock && isPluginRuntime) {
        bool windowVisible = false;
        for (auto& pair : m_processors) {
            if (auto window = pair.second->getEditorWindow()) {
                if (window->isShowingPlugin()) {
                    windowVisible = true;
                    break;
                }
            }
        }
        if (!windowVisible) {
            Process::setDockIconVisible(false);
        }
    }
#else
    ignoreUnused(updateMacOSDock);
#endif
}

void App::bringEditorToFront(Thread::ThreadID tid) {
    traceScope();

    logln("bringing editor to front: tid=0x" << String::toHexString((uint64)tid));

    std::lock_guard<std::mutex> lock(m_processorsMtx);

    if (auto window = getCurrentWindow(tid)) {
        window->toTop();
    } else {
        logln("bringEditorToFront failed: no window for tid");
    }
}

std::shared_ptr<Processor> App::getCurrentWindowProc(Thread::ThreadID tid) {
    std::lock_guard<std::mutex> lock(m_processorsMtx);
    return getCurrentWindowProcInternal(tid);
}

std::shared_ptr<Processor> App::getCurrentWindowProcInternal(Thread::ThreadID tid) {
    auto it = m_processors.find((uint64)tid);
    if (it != m_processors.end()) {
        return it->second;
    }
    return nullptr;
}

std::shared_ptr<ProcessorWindow> App::getCurrentWindow(Thread::ThreadID tid) {
    if (auto proc = getCurrentWindowProcInternal(tid)) {
        return proc->getEditorWindow();
    }
    return nullptr;
}

void App::moveEditor(Thread::ThreadID tid, int x, int y) {
    traceScope();

    if (auto srv = getServer()) {
        if (srv->getScreenLocalMode()) {
            logln("moving editor: tid=0x" << String::toHexString((uint64)tid));

            std::lock_guard<std::mutex> lock(m_processorsMtx);

            if (auto window = getCurrentWindow(tid)) {
                logln("moving editor window to " << x << "x" << y);
                window->move(x, y);
            } else {
                logln("moveEditor failed: no window for tid");
            }
        }
    }
}

void App::resetEditor(Thread::ThreadID tid) {
    traceScope();

    std::lock_guard<std::mutex> lock(m_processorsMtx);

    if (auto proc = getCurrentWindowProcInternal(tid)) {
        proc->resetEditorWindow();
    }
}

void App::restartEditor(Thread::ThreadID tid) {
    traceScope();

    std::lock_guard<std::mutex> lock(m_processorsMtx);

    if (auto proc = getCurrentWindowProcInternal(tid)) {
        logln("recreating processor window");
        proc->recreateEditorWindow();
    } else {
        logln("restartEditor failed: no window for tid");
    }
}

void App::addKeyListener(Thread::ThreadID tid, KeyListener* l) {
    traceScope();

    std::lock_guard<std::mutex> lock(m_processorsMtx);

    if (auto window = getCurrentWindow(tid)) {
        window->addKeyListener(l);
    }
}

void App::updateScreenCaptureArea(Thread::ThreadID tid, int val) {
    traceScope();

    std::lock_guard<std::mutex> lock(m_processorsMtx);

    if (auto proc = getCurrentWindowProcInternal(tid)) {
        if (val != 0) {
            proc->updateScreenCaptureArea(val);
        }
        if (auto window = proc->getEditorWindow()) {
            window->updateScreenCaptureArea();
        }
    }
}

Point<float> App::localPointToGlobal(Thread::ThreadID tid, Point<float> lp) {
    traceScope();

    std::lock_guard<std::mutex> lock(m_processorsMtx);

    if (auto proc = getCurrentWindowProcInternal(tid)) {
        if (auto window = proc->getEditorWindow()) {
            auto ret = window->localPointToGlobal(lp);
            if (!proc->isFullscreen()) {
                ret.y += window->getTitleBarHeight();
            } else {
                if (auto* disp = Desktop::getInstance().getDisplays().getPrimaryDisplay()) {
                    ret.x -= disp->userArea.getX();
                    ret.y -= disp->userArea.getY();
                }
            }
            if (auto srv = getApp()->getServer()) {
                ret.x += srv->getScreenMouseOffsetX();
                ret.y += srv->getScreenMouseOffsetY();
            }
            return ret;
        } else {
            logln("failed to resolve local to global point: no active window");
        }
    } else {
        logln("failed to resolve local to global point: no active processor");
    }

    return lp;
}

App::ErrorCallback App::getWorkerErrorCallback(Thread::ThreadID tid) {
    std::lock_guard<std::mutex> lock(m_workerErrorCallbacksMtx);

    auto it = m_workerErrorCallbacks.find((uint64)tid);
    if (it != m_workerErrorCallbacks.end()) {
        return it->second;
    }

    return nullptr;
}

void App::setWorkerErrorCallback(Thread::ThreadID tid, ErrorCallback fn) {
    std::lock_guard<std::mutex> lock(m_workerErrorCallbacksMtx);

    if (nullptr != fn) {
        m_workerErrorCallbacks[(uint64)tid] = fn;
    } else {
        m_workerErrorCallbacks.erase((uint64)tid);
    }
}

PopupMenu App::getMenuForIndex(int topLevelMenuIndex, const String& menuName) {
    PopupMenu menu;
    if (topLevelMenuIndex == 0) {  // Settings
        bool enabled = m_splashWindow == nullptr;
        if (auto srv = getApp()->getServer()) {
            String n = srv->getName();
            int id = srv->getId();
            if (id > 0) {
                n << ":" << id;
            }
            menu.addItem(n, false, false, nullptr);
            menu.addSeparator();
        }
#ifndef JUCE_LINUX
        menu.addItem("Settings", enabled, false, [this] {
            if (nullptr == m_srvSettingsWindow) {
                m_srvSettingsWindow = std::make_unique<ServerSettingsWindow>(this);
                updateDockIcon();
            } else {
                windowToFront(m_srvSettingsWindow.get());
            }
        });
#endif
        menu.addItem("Plugins", enabled, false, [this] {
            if (nullptr == m_pluginListWindow) {
                m_pluginListWindow = std::make_unique<PluginListWindow>(
                    this, m_server->getPluginList(), Defaults::getConfigFileName(Defaults::ConfigDeadMan));
                updateDockIcon();
            } else {
                windowToFront(m_pluginListWindow.get());
            }
        });
        menu.addSeparator();
        menu.addItem("Statistics", enabled, false, [this] {
            if (nullptr == m_statsWindow) {
                m_statsWindow = std::make_unique<StatisticsWindow>(this);
                updateDockIcon();
            } else {
                windowToFront(m_statsWindow.get());
            }
        });
        menu.addSeparator();
        menu.addItem("Rescan", enabled, false, [this] { restartServer(true); });
        menu.addItem("Wipe Cache & Rescan", enabled, false, [this] {
            m_server->saveKnownPluginList(true);
            restartServer(true);
        });
    }
#ifdef JUCE_LINUX
    if (menuName != "Tray") {
        menu.addSeparator();
        menu.addItem("Restart", [this] { getApp()->prepareShutdown(App::EXIT_RESTART); });
        menu.addItem("Quit", [this] { getApp()->prepareShutdown(); });
    }
#else
    ignoreUnused(menuName);
#endif
    return menu;
}

void App::hidePluginList() {
    traceScope();
    m_pluginListWindow.reset();
    updateDockIcon();
}

void App::hideServerSettings() {
    traceScope();
#ifdef JUCE_LINUX
    if (nullptr != m_srvSettingsWindow) {
        m_srvSettingsWindow->setMinimised(true);
    }
#else
    m_srvSettingsWindow.reset();
    updateDockIcon();
#endif
}

void App::hideStatistics() {
    traceScope();
    m_statsWindow.reset();
    updateDockIcon();
}

void App::showSplashWindow(std::function<void(bool)> onClick) {
    traceScope();
    if (nullptr == m_splashWindow) {
        m_splashWindow = std::make_shared<SplashWindow>();
        updateDockIcon();
    }
    if (onClick) {
        m_splashWindow->onClick = onClick;
    }
}

// called from the server thread
void App::hideSplashWindow(int wait) {
    traceScope();
    auto ptrcpy = m_splashWindow;
    m_splashWindow.reset();
    m_splashHider.fn = [this, ptrcpy, wait] {
        Thread::sleep(wait);
        int step = 10;
        while (step-- > 0 && !Thread::currentThreadShouldExit()) {
            float alpha = 1.0f * (float)step / 10.0f;
            runOnMsgThreadAsync([ptrcpy, alpha] { ptrcpy->setAlpha(alpha); });
            Thread::sleep(40);
        }
<<<<<<< HEAD
        runOnMsgThreadAsync([this, ptrcpy] {
#ifdef JUCE_LINUX
            m_srvSettingsWindow = std::make_unique<ServerSettingsWindow>(this);
#endif
            updateDockIcon();
        });
    }).detach();
=======
        if (!Thread::currentThreadShouldExit()) {
            runOnMsgThreadAsync([this, ptrcpy] { updateDockIcon(); });
        }
    };
    m_splashHider.startThread();
>>>>>>> 86833cab
}

void App::setSplashInfo(const String& txt) {
    traceScope();
    runOnMsgThreadAsync([this, txt] {
        if (nullptr != m_splashWindow) {
            m_splashWindow->setInfo(txt);
        }
    });
}

void App::enableCancelScan(int srvId, std::function<void()> onCancel) {
    traceScope();
    runOnMsgThreadAsync([this, srvId, onCancel] {
        if (nullptr != m_splashWindow) {
            m_splashWindow->setOnCancel(srvId, onCancel);
        }
    });
}

void App::disableCancelScan(int srvId) {
    traceScope();
    runOnMsgThreadAsync([this, srvId] {
        if (nullptr != m_splashWindow) {
            m_splashWindow->removeOnCancel(srvId);
        }
    });
}

}  // namespace e47

#ifndef AG_UNIT_TESTS
// This kicks the whole thing off..
START_JUCE_APPLICATION(e47::App)
#endif<|MERGE_RESOLUTION|>--- conflicted
+++ resolved
@@ -782,21 +782,16 @@
             runOnMsgThreadAsync([ptrcpy, alpha] { ptrcpy->setAlpha(alpha); });
             Thread::sleep(40);
         }
-<<<<<<< HEAD
         runOnMsgThreadAsync([this, ptrcpy] {
+            if (!Thread::currentThreadShouldExit()) {
 #ifdef JUCE_LINUX
-            m_srvSettingsWindow = std::make_unique<ServerSettingsWindow>(this);
-#endif
-            updateDockIcon();
+                m_srvSettingsWindow = std::make_unique<ServerSettingsWindow>(this);
+#endif
+                updateDockIcon();
+            }
         });
-    }).detach();
-=======
-        if (!Thread::currentThreadShouldExit()) {
-            runOnMsgThreadAsync([this, ptrcpy] { updateDockIcon(); });
-        }
     };
     m_splashHider.startThread();
->>>>>>> 86833cab
 }
 
 void App::setSplashInfo(const String& txt) {
