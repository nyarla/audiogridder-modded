--- conflicted
+++ resolved
@@ -20,18 +20,10 @@
 namespace e47 {
 
 void App::initialise(const String& commandLineParameters) {
-<<<<<<< HEAD
-#ifdef JUCE_MAC
-    Process::setDockIconVisible(false);
-#endif
-    String error;
-=======
->>>>>>> 29615d93
     auto args = getCommandLineParameterArray();
     enum Modes { SCAN, MASTER, SERVER, SANDBOX };
     Modes mode = MASTER;
     String fileToScan = "";
-    json clientCfg;
     int srvid = -1;
     for (int i = 0; i < args.size(); i++) {
         if (!args[i].compare("-scan") && args.size() >= i + 2) {
